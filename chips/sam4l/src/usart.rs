--- conflicted
+++ resolved
@@ -1,57 +1,3 @@
-<<<<<<< HEAD
-/// USART SAM4L implementation
-
-// rust language modules
-use core::mem;
-use core::cell::Cell;
-
-// local modules
-use nvic;
-use dma;
-use pm;
-
-// other modules
-use kernel::hil;
-use kernel::common::take_cell::TakeCell;
-use kernel::common::volatile_cell::VolatileCell;
-
-// Register map for SAM4L USART
-#[repr(C, packed)]
-struct USARTRegisters {
-    cr:         VolatileCell<u32>, // 0x00
-    mr:         VolatileCell<u32>,
-    ier:        VolatileCell<u32>,
-    idr:        VolatileCell<u32>,
-    imr:        VolatileCell<u32>,
-    csr:        VolatileCell<u32>,
-    rhr:        VolatileCell<u32>,
-    thr:        VolatileCell<u32>,
-    brgr:       VolatileCell<u32>,
-    rtor:       VolatileCell<u32>,
-    ttgr:       VolatileCell<u32>, // 0x28
-    _reserved0: [VolatileCell<u32>; 5],
-    fidi:       VolatileCell<u32>, // 0x40
-    ner:        VolatileCell<u32>,
-    _reserved1: VolatileCell<u32>,
-    ifr:        VolatileCell<u32>,
-    man:        VolatileCell<u32>,
-    linmr:      VolatileCell<u32>,
-    linir:      VolatileCell<u32>,
-    linbrr:     VolatileCell<u32>, // 0x5C
-    _reserved2: [VolatileCell<u32>; 33],
-    wpmr:       VolatileCell<u32>, // 0xE4
-    wpsr:       VolatileCell<u32>,
-    _reserved3: [VolatileCell<u32>; 4],
-    version:    VolatileCell<u32>, // 0xFC
-}
-
-const USART_BASE_ADDRS: [*mut USARTRegisters; 4] = [
-    0x40024000 as *mut USARTRegisters,
-    0x40028000 as *mut USARTRegisters,
-    0x4002C000 as *mut USARTRegisters,
-    0x40030000 as *mut USARTRegisters,
-];
-=======
 use core::cell::Cell;
 use core::mem;
 use core::cmp;
@@ -98,7 +44,6 @@
                                                     0x40028000 as *mut USARTRegisters,
                                                     0x4002C000 as *mut USARTRegisters,
                                                     0x40030000 as *mut USARTRegisters];
->>>>>>> d1de29f0
 
 #[derive(Copy, Clone, PartialEq)]
 #[allow(non_camel_case_types)]
@@ -106,15 +51,6 @@
     Idle,
     DMA_Receiving,
 }
-<<<<<<< HEAD
-
-#[derive(Copy, Clone, PartialEq)]
-#[allow(non_camel_case_types)]
-pub enum USARTStateTX {
-    Idle,
-    DMA_Transmitting,
-    Transfer_Completing, // DMA finished, but not all bytes sent
-=======
 
 #[derive(Copy, Clone, PartialEq)]
 #[allow(non_camel_case_types)]
@@ -134,18 +70,14 @@
 enum UsartClient<'a> {
     Uart(&'a hil::uart::Client),
     SpiMaster(&'a hil::spi::SpiMasterClient),
->>>>>>> d1de29f0
 }
 
 pub struct USART {
     registers: *mut USARTRegisters,
     clock: pm::Clock,
     nvic: nvic::NvicIdx,
-<<<<<<< HEAD
-=======
 
     usart_mode: Cell<UsartMode>,
->>>>>>> d1de29f0
 
     usart_tx_state: Cell<USARTStateTX>,
     usart_rx_state: Cell<USARTStateRX>,
@@ -157,24 +89,6 @@
     tx_dma_peripheral: dma::DMAPeripheral,
     tx_len: Cell<usize>,
 
-<<<<<<< HEAD
-    client: TakeCell<&'static hil::uart::Client>,
-}
-
-// USART hardware peripherals on SAM4L
-pub static mut USART0: USART =
-    USART::new(USART_BASE_ADDRS[0], pm::PBAClock::USART0, nvic::NvicIdx::USART0, dma::DMAPeripheral::USART0_RX, dma::DMAPeripheral::USART0_TX);
-pub static mut USART1: USART =
-    USART::new(USART_BASE_ADDRS[1], pm::PBAClock::USART1, nvic::NvicIdx::USART1, dma::DMAPeripheral::USART1_RX, dma::DMAPeripheral::USART1_TX);
-pub static mut USART2: USART =
-    USART::new(USART_BASE_ADDRS[2], pm::PBAClock::USART2, nvic::NvicIdx::USART2, dma::DMAPeripheral::USART2_RX, dma::DMAPeripheral::USART2_TX);
-pub static mut USART3: USART =
-    USART::new(USART_BASE_ADDRS[3], pm::PBAClock::USART3, nvic::NvicIdx::USART3, dma::DMAPeripheral::USART3_RX, dma::DMAPeripheral::USART3_TX);
-
-impl USART {
-    const fn new (base_addr: *mut USARTRegisters, clock: pm::PBAClock, nvic: nvic::NvicIdx,
-                  rx_dma_peripheral: dma::DMAPeripheral, tx_dma_peripheral: dma::DMAPeripheral) -> USART {
-=======
     client: TakeCell<UsartClient<'static>>,
 
     spi_chip_select: TakeCell<hil::spi::ChipSelect<'static>>,
@@ -209,17 +123,13 @@
                  rx_dma_peripheral: dma::DMAPeripheral,
                  tx_dma_peripheral: dma::DMAPeripheral)
                  -> USART {
->>>>>>> d1de29f0
         USART {
             registers: base_addr,
             clock: pm::Clock::PBA(clock),
             nvic: nvic,
 
-<<<<<<< HEAD
-=======
             usart_mode: Cell::new(UsartMode::Unused),
 
->>>>>>> d1de29f0
             usart_rx_state: Cell::new(USARTStateRX::Idle),
             usart_tx_state: Cell::new(USARTStateTX::Idle),
 
@@ -233,168 +143,6 @@
 
             // this gets defined later by `main.rs`
             client: TakeCell::empty(),
-<<<<<<< HEAD
-        }
-    }
-
-    pub fn set_client (&self, client: &'static hil::uart::Client) {
-        self.client.replace(client);
-    }
-
-    pub fn set_dma (&self, rx_dma: &'static dma::DMAChannel, tx_dma: &'static dma::DMAChannel) {
-        self.rx_dma.replace(rx_dma);
-        self.tx_dma.replace(tx_dma);
-    }
-
-    pub fn enable_rx (&self) {
-        let regs: &mut USARTRegisters = unsafe {mem::transmute(self.registers)};
-        let cr_val = 0x00000000 |
-            (1 << 4); // RXEN
-        regs.cr.set(cr_val);
-    }
-
-    pub fn enable_tx (&self) {
-        let regs: &mut USARTRegisters = unsafe {mem::transmute(self.registers)};
-        let cr_val = 0x00000000 |
-            (1 << 6); // TXEN
-        regs.cr.set(cr_val);
-    }
-
-    pub fn disable_rx (&self) {
-        let regs: &mut USARTRegisters = unsafe {mem::transmute(self.registers)};
-        let cr_val = 0x00000000 |
-            (1 << 5); // RXDIS
-        regs.cr.set(cr_val);
-
-        self.usart_rx_state.set(USARTStateRX::Idle);
-    }
-
-    pub fn disable_tx (&self) {
-        let regs: &mut USARTRegisters = unsafe {mem::transmute(self.registers)};
-        let cr_val = 0x00000000 |
-            (1 << 7); // TXDIS
-        regs.cr.set(cr_val);
-
-        self.usart_tx_state.set(USARTStateTX::Idle);
-    }
-
-    pub fn abort_rx (&self, error: hil::uart::Error) {
-        if self.usart_rx_state.get() == USARTStateRX::DMA_Receiving {
-            self.disable_rx();
-            self.disable_rx_interrupts();
-
-            // get buffer
-            let mut length = 0;
-            let buffer = self.rx_dma.map_or(None, |rx_dma| {
-                length = self.rx_len.get() - rx_dma.transfer_counter();
-                let buf = rx_dma.abort_xfer();
-                rx_dma.disable();
-                buf
-            });
-
-            // alert client
-            self.client.map(|c| {
-                buffer.map(|buf| {
-                    c.receive_complete(buf, length, error);
-                });
-            });
-            self.rx_len.set(0);
-            self.usart_rx_state.set(USARTStateRX::Idle);
-        }
-    }
-
-    pub fn abort_tx (&self, error: hil::uart::Error) {
-        if self.usart_tx_state.get() == USARTStateTX::DMA_Transmitting {
-            self.disable_tx();
-            self.disable_tx_interrupts();
-
-            // get buffer
-            let mut length = 0;
-            let buffer = self.tx_dma.map_or(None, |tx_dma| {
-                length = self.tx_len.get() - tx_dma.transfer_counter();
-                let buf = tx_dma.abort_xfer();
-                tx_dma.disable();
-                buf
-            });
-
-            // alert client
-            self.client.map(|c| {
-                buffer.map(|buf| {
-                    c.receive_complete(buf, length, error);
-                });
-            });
-            self.tx_len.set(0);
-            self.usart_tx_state.set(USARTStateTX::Idle);
-        }
-    }
-
-    pub fn enable_rx_error_interrupts (&self) {
-        self.enable_nvic();
-        let regs: &mut USARTRegisters = unsafe {mem::transmute(self.registers)};
-        let ier_val = 0x00000000 |
-            (1 <<  7) | // PARE
-            (1 <<  6) | // FRAME
-            (1 <<  5);  // OVRE
-        regs.ier.set(ier_val);
-    }
-
-    /*
-    pub fn enable_tx_complete_interrupt (&self) {
-        self.enable_nvic();
-        let regs: &mut USARTRegisters = unsafe {mem::transmute(self.registers)};
-        let ier_val = 0x00000000 |
-            (1 << 9);  // TXRDY
-        regs.ier.set(ier_val);
-    }
-    */
-
-    pub fn disable_rx_interrupts (&self) {
-        let regs: &mut USARTRegisters = unsafe {mem::transmute(self.registers)};
-        let idr_val = 0x00000000 |
-            (1 << 12) | // RXBUFF
-            (1 <<  8) | // TIMEOUT
-            (1 <<  7) | // PARE
-            (1 <<  6) | // FRAME
-            (1 <<  5) | // OVRE
-            (1 << 1);   // RXRDY
-        regs.idr.set(idr_val);
-
-        //XXX: disable nvic if no interrupts are enabled
-    }
-
-    pub fn disable_tx_interrupts (&self) {
-        let regs: &mut USARTRegisters = unsafe {mem::transmute(self.registers)};
-        let idr_val = 0x00000000 |
-            (1 << 9) | // TXEMPTY
-            (1 << 1);  // TXREADY
-        regs.idr.set(idr_val);
-
-        //XXX: disable nvic if no interrupts are enabled
-    }
-
-    pub fn disable_interrupts (&self) {
-        self.disable_nvic();
-        self.disable_rx_interrupts();
-        self.disable_tx_interrupts();
-    }
-
-    pub fn reset (&self) {
-        let regs: &mut USARTRegisters = unsafe {mem::transmute(self.registers)};
-
-        // reset status bits, transmitter, and receiver
-        let cr_val = 0x00000000 |
-            (1 << 8) | // RSTSTA
-            (1 << 3) | // RSTTX
-            (1 <<2);   // RSTRX
-        regs.cr.set(cr_val);
-
-        self.abort_rx(hil::uart::Error::ResetError);
-        self.abort_tx(hil::uart::Error::ResetError);
-    }
-
-    pub fn handle_interrupt (&self) {
-        let regs: &mut USARTRegisters = unsafe {mem::transmute(self.registers)};
-=======
 
             spi_chip_select: TakeCell::empty(),
         }
@@ -564,34 +312,11 @@
 
     pub fn handle_interrupt(&self) {
         let regs: &mut USARTRegisters = unsafe { mem::transmute(self.registers) };
->>>>>>> d1de29f0
         let status = regs.csr.get();
 
         if status & (1 << 12) != 0 {
             // DO NOTHING. Why are we here!?
 
-<<<<<<< HEAD
-        } else if status & (1 << 8) != 0 { // TIMEOUT
-            self.disable_rx_timeout();
-            self.abort_rx(hil::uart::Error::CommandComplete);
-
-        } else if status & (1 << 7) != 0 { // PARE
-            self.abort_rx(hil::uart::Error::ParityError);
-
-        } else if status & (1 << 6) != 0 { // FRAME
-            self.abort_rx(hil::uart::Error::FramingError);
-
-        } else if status & (1 << 5) != 0 { // OVRE
-            self.abort_rx(hil::uart::Error::OverrunError);
-
-        } else {
-            if status != 0x0 {
-                //XXX: I end up getting interrupt calls with no bits set in the status register
-                //  not sure why. Ignoring them for now
-                //panic!("unhandled interrupt. Status: 0x{:x}, IMR: 0x{:x}\n States RX: {} TX: {}", status, regs.imr.get(),
-                //        self.usart_rx_state.get() as u32, self.usart_tx_state.get() as u32);
-            }
-=======
         } else if status & (1 << 8) != 0 {
             // TIMEOUT
             self.disable_rx_timeout();
@@ -619,52 +344,30 @@
             //            self.usart_rx_state.get() as u32,
             //            self.usart_tx_state.get() as u32);
             // }
->>>>>>> d1de29f0
         }
 
         // reset status registers
         regs.cr.set(1 << 8); // RSTSTA
     }
 
-    fn enable_clock (&self) {
+    fn enable_clock(&self) {
         unsafe {
             pm::enable_clock(self.clock);
         }
     }
 
-    fn enable_nvic (&self) {
+    fn enable_nvic(&self) {
         unsafe {
             nvic::enable(self.nvic);
         }
     }
 
-    fn disable_nvic (&self) {
+    fn disable_nvic(&self) {
         unsafe {
             nvic::disable(self.nvic);
         }
     }
 
-<<<<<<< HEAD
-    fn set_mode (&self, mode: u32) {
-        let regs: &mut USARTRegisters = unsafe {mem::transmute(self.registers)};
-        regs.mr.set(mode);
-    }
-
-    fn set_baud_rate_divider (&self, clock_divider: u16) {
-        let regs: &mut USARTRegisters = unsafe {mem::transmute(self.registers)};
-        let brgr_val: u32 = 0x00000000 | clock_divider as u32;
-        regs.brgr.set(brgr_val);
-    }
-
-    fn set_tx_timeguard (&self, timeguard: u8) {
-        let regs: &mut USARTRegisters = unsafe {mem::transmute(self.registers)};
-        let ttgr_val: u32 = 0x00000000 | timeguard as u32;
-        regs.ttgr.set(ttgr_val);
-    }
-
-    fn enable_rx_timeout (&self, timeout: u8) {
-        let regs: &mut USARTRegisters = unsafe {mem::transmute(self.registers)};
-=======
     fn set_mode(&self, mode: u32) {
         let regs: &mut USARTRegisters = unsafe { mem::transmute(self.registers) };
         regs.mr.set(mode);
@@ -705,7 +408,6 @@
 
     fn enable_rx_timeout(&self, timeout: u8) {
         let regs: &mut USARTRegisters = unsafe { mem::transmute(self.registers) };
->>>>>>> d1de29f0
         let rtor_val: u32 = 0x00000000 | timeout as u32;
         regs.rtor.set(rtor_val);
 
@@ -717,30 +419,14 @@
         regs.cr.set((1 << 11)); // STTTO
     }
 
-<<<<<<< HEAD
-    fn disable_rx_timeout (&self) {
-        let regs: &mut USARTRegisters = unsafe {mem::transmute(self.registers)};
-=======
     fn disable_rx_timeout(&self) {
         let regs: &mut USARTRegisters = unsafe { mem::transmute(self.registers) };
->>>>>>> d1de29f0
         regs.rtor.set(0);
 
         // enable timeout interrupt
         regs.idr.set((1 << 8)); // TIMEOUT
     }
 
-<<<<<<< HEAD
-    fn enable_rx_terminator (&self, terminator: u8) {
-        let regs: &mut USARTRegisters = unsafe {mem::transmute(self.registers)};
-        //XXX: implement me
-        panic!("didn't write terminator stuff yet");
-    }
-
-    fn disable_rx_terminator (&self) {
-        let regs: &mut USARTRegisters = unsafe {mem::transmute(self.registers)};
-        //XXX: implement me
-=======
     fn enable_rx_terminator(&self, terminator: u8) {
         let regs: &mut USARTRegisters = unsafe { mem::transmute(self.registers) };
         // XXX: implement me
@@ -750,30 +436,19 @@
     fn disable_rx_terminator(&self) {
         let regs: &mut USARTRegisters = unsafe { mem::transmute(self.registers) };
         // XXX: implement me
->>>>>>> d1de29f0
         panic!("didn't write terminator stuff yet");
     }
 
     // for use by panic in io.rs
-<<<<<<< HEAD
-    pub fn send_byte (&self, byte: u8) {
-        let regs: &mut USARTRegisters = unsafe {mem::transmute(self.registers)};
-=======
     pub fn send_byte(&self, byte: u8) {
         let regs: &mut USARTRegisters = unsafe { mem::transmute(self.registers) };
->>>>>>> d1de29f0
         let thr_val: u32 = 0x00000000 | byte as u32;
         regs.thr.set(thr_val);
     }
 
     // for use by panic in io.rs
-<<<<<<< HEAD
-    pub fn tx_ready (&self) -> bool {
-        let regs: &mut USARTRegisters = unsafe {mem::transmute(self.registers)};
-=======
     pub fn tx_ready(&self) -> bool {
         let regs: &mut USARTRegisters = unsafe { mem::transmute(self.registers) };
->>>>>>> d1de29f0
         let csr_val: u32 = regs.csr.get();
         let mut ret_val = false;
         if (csr_val & (1 << 1)) == (1 << 1) {
@@ -785,55 +460,6 @@
 }
 
 impl dma::DMAClient for USART {
-<<<<<<< HEAD
-    fn xfer_done (&self, pid: dma::DMAPeripheral) {
-        // determine if it was an RX or TX transfer
-        if pid == self.rx_dma_peripheral {
-
-            // RX transfer was completed
-
-            // disable RX and RX interrupts
-            self.disable_rx();
-            self.disable_rx_interrupts();
-            self.usart_rx_state.set(USARTStateRX::Idle);
-
-            // get buffer
-            let buffer = self.rx_dma.map_or(None, |rx_dma| {
-                let buf = rx_dma.abort_xfer();
-                rx_dma.disable();
-                buf
-            });
-
-            // alert client
-            self.client.map(|c| {
-                buffer.map(|buf| {
-                    let length = self.rx_len.get();
-                    c.receive_complete(buf, length, hil::uart::Error::CommandComplete);
-                });
-            });
-            self.rx_len.set(0);
-
-        } else if pid == self.tx_dma_peripheral {
-
-            // TX transfer was completed
-
-            // note that the DMA has finished but TX cannot be disabled yet
-            self.usart_tx_state.set(USARTStateTX::Transfer_Completing);
-            //self.enable_tx_complete_interrupt();
-
-            // get buffer
-            let buffer = self.tx_dma.map_or(None, |tx_dma| {
-                let buf = tx_dma.abort_xfer();
-                tx_dma.disable();
-                buf
-            });
-
-            // alert client
-            self.client.map(|c| {
-                buffer.map(|buf| c.transmit_complete(buf, hil::uart::Error::CommandComplete));
-            });
-            self.tx_len.set(0);
-=======
     fn xfer_done(&self, pid: dma::DMAPeripheral) {
 
         match self.usart_mode.get() {
@@ -954,20 +580,15 @@
             }
 
             _ => {}
->>>>>>> d1de29f0
         }
     }
 }
 
 /// Implementation of kernel::hil::UART
 impl hil::uart::UART for USART {
-<<<<<<< HEAD
-    fn init (&self, params: hil::uart::UARTParams) {
-=======
     fn init(&self, params: hil::uart::UARTParams) {
         self.usart_mode.set(UsartMode::Uart);
 
->>>>>>> d1de29f0
         // enable USART clock
         //  must do this before writing any registers
         self.enable_clock();
@@ -981,13 +602,8 @@
         // set USART mode register
         let mut mode = 0x00000000;
         mode |= 0x1 << 19;  //OVER: oversample at 8 times baud rate
-<<<<<<< HEAD
-        mode |= 0x3 <<  6;  //CHRL: 8-bit characters
-        mode |= 0x0 <<  4;  //USCLKS: select CLK_USART
-=======
         mode |= 0x3 << 6;  //CHRL: 8-bit characters
         mode |= 0x0 << 4;  //USCLKS: select CLK_USART
->>>>>>> d1de29f0
 
         match params.stop_bits {
             hil::uart::StopBits::One => mode |= 0x0 << 12,   //NBSTOP: 1 stop bit
@@ -996,11 +612,7 @@
 
         match params.parity {
             hil::uart::Parity::None => mode |= 0x4 << 9,    //PAR: no parity
-<<<<<<< HEAD
-            hil::uart::Parity::Odd  => mode |= 0x1 << 9,    //PAR: odd parity
-=======
             hil::uart::Parity::Odd => mode |= 0x1 << 9,    //PAR: odd parity
->>>>>>> d1de29f0
             hil::uart::Parity::Even => mode |= 0x0 << 9,    //PAR: even parity
         };
 
@@ -1011,99 +623,6 @@
         }
 
         self.set_mode(mode);
-<<<<<<< HEAD
-
-        // set baud rate
-        // NOTE: dependent on oversampling rate
-        //XXX: how do you determine the current clock frequency?
-        let clock_divider = 16000000 / (8 * params.baud_rate);
-        self.set_baud_rate_divider(clock_divider as u16);
-    }
-
-    fn transmit (&self, tx_data: &'static mut [u8], tx_len: usize) {
-
-        // quit current transmission if any
-        self.abort_tx(hil::uart::Error::RepeatCallError);
-
-        // enable TX
-        self.enable_tx();
-        self.usart_tx_state.set(USARTStateTX::DMA_Transmitting);
-
-        // set up dma transfer and start transmission
-        self.tx_dma.map(move |dma| {
-            dma.enable();
-            dma.do_xfer(self.tx_dma_peripheral, tx_data, tx_len);
-            self.tx_len.set(tx_len);
-        });
-    }
-
-    fn receive (&self, rx_buffer: &'static mut [u8], rx_len: usize) {
-
-        // quit current reception if any
-        self.abort_rx(hil::uart::Error::RepeatCallError);
-
-        // truncate rx_len if necessary
-        let mut length = rx_len;
-        if rx_len > rx_buffer.len() {
-            length = rx_buffer.len();
-        }
-
-        // enable RX
-        self.enable_rx();
-        self.enable_rx_error_interrupts();
-        self.usart_rx_state.set(USARTStateRX::DMA_Receiving);
-
-        // set up dma transfer and start reception
-        self.rx_dma.map(move |dma| {
-            dma.enable();
-            dma.do_xfer(self.rx_dma_peripheral, rx_buffer, length);
-            self.rx_len.set(rx_len);
-        });
-    }
-
-    fn receive_automatic (&self, rx_buffer: &'static mut [u8], interbyte_timeout: u8) {
-
-        // quit current reception if any
-        self.abort_rx(hil::uart::Error::RepeatCallError);
-
-        // enable receive timeout
-        self.enable_rx_timeout(interbyte_timeout);
-
-        // enable RX
-        self.enable_rx();
-        self.enable_rx_error_interrupts();
-        self.usart_rx_state.set(USARTStateRX::DMA_Receiving);
-
-        // set up dma transfer and start reception
-        self.rx_dma.map(move |dma| {
-            dma.enable();
-            let length = rx_buffer.len();
-            dma.do_xfer(self.rx_dma_peripheral, rx_buffer, length);
-            self.rx_len.set(length);
-        });
-    }
-
-    fn receive_until_terminator (&self, rx_buffer: &'static mut [u8], terminator: u8) {
-
-        // quit current reception if any
-        self.abort_rx(hil::uart::Error::RepeatCallError);
-
-        // enable receive terminator
-        self.enable_rx_terminator(terminator);
-
-        // enable RX
-        self.enable_rx();
-        self.enable_rx_error_interrupts();
-        self.usart_rx_state.set(USARTStateRX::DMA_Receiving);
-
-        // set up dma transfer and start reception
-        self.rx_dma.map(move |dma| {
-            dma.enable();
-            let length = rx_buffer.len();
-            dma.do_xfer(self.rx_dma_peripheral, rx_buffer, length);
-            self.rx_len.set(length);
-        });
-=======
 
         // set baud rate
         // NOTE: dependent on oversampling rate
@@ -1362,7 +881,6 @@
             0 => hil::spi::ClockPhase::SampleLeading,
             _ => hil::spi::ClockPhase::SampleTrailing,
         }
->>>>>>> d1de29f0
     }
 
     // These two functions determine what happens to the chip
