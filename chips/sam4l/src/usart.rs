use core::cell::Cell;
use core::mem;
use dma;
use kernel::common::take_cell::TakeCell;
use kernel::common::volatile_cell::VolatileCell;
// other modules
use kernel::hil;
// local modules
use nvic;
use pm;

// Register map for SAM4L USART
#[repr(C, packed)]
struct USARTRegisters {
    cr: VolatileCell<u32>, // 0x00
    mr: VolatileCell<u32>,
    ier: VolatileCell<u32>,
    idr: VolatileCell<u32>,
    imr: VolatileCell<u32>,
    csr: VolatileCell<u32>,
    rhr: VolatileCell<u32>,
    thr: VolatileCell<u32>,
    brgr: VolatileCell<u32>,
    rtor: VolatileCell<u32>,
    ttgr: VolatileCell<u32>, // 0x28
    _reserved0: [VolatileCell<u32>; 5],
    fidi: VolatileCell<u32>, // 0x40
    ner: VolatileCell<u32>,
    _reserved1: VolatileCell<u32>,
    ifr: VolatileCell<u32>,
    man: VolatileCell<u32>,
    linmr: VolatileCell<u32>,
    linir: VolatileCell<u32>,
    linbrr: VolatileCell<u32>, // 0x5C
    _reserved2: [VolatileCell<u32>; 33],
    wpmr: VolatileCell<u32>, // 0xE4
    wpsr: VolatileCell<u32>,
    _reserved3: [VolatileCell<u32>; 4],
    version: VolatileCell<u32>, // 0xFC
}

const USART_BASE_ADDRS: [*mut USARTRegisters; 4] = [0x40024000 as *mut USARTRegisters,
                                                    0x40028000 as *mut USARTRegisters,
                                                    0x4002C000 as *mut USARTRegisters,
                                                    0x40030000 as *mut USARTRegisters];

#[derive(Copy, Clone, PartialEq)]
#[allow(non_camel_case_types)]
pub enum USARTStateRX {
    Idle,
    DMA_Receiving,
}

#[derive(Copy, Clone, PartialEq)]
#[allow(non_camel_case_types)]
pub enum USARTStateTX {
    Idle,
    DMA_Transmitting,
    Transfer_Completing, // DMA finished, but not all bytes sent
}

pub struct USART {
    registers: *mut USARTRegisters,
    clock: pm::Clock,
    nvic: nvic::NvicIdx,

    usart_tx_state: Cell<USARTStateTX>,
    usart_rx_state: Cell<USARTStateRX>,

    rx_dma: TakeCell<&'static dma::DMAChannel>,
    rx_dma_peripheral: dma::DMAPeripheral,
    rx_len: Cell<usize>,
    tx_dma: TakeCell<&'static dma::DMAChannel>,
    tx_dma_peripheral: dma::DMAPeripheral,
    tx_len: Cell<usize>,

    client: TakeCell<&'static hil::uart::Client>,
}

// USART hardware peripherals on SAM4L
pub static mut USART0: USART = USART::new(USART_BASE_ADDRS[0],
                                          pm::PBAClock::USART0,
                                          nvic::NvicIdx::USART0,
                                          dma::DMAPeripheral::USART0_RX,
                                          dma::DMAPeripheral::USART0_TX);
pub static mut USART1: USART = USART::new(USART_BASE_ADDRS[1],
                                          pm::PBAClock::USART1,
                                          nvic::NvicIdx::USART1,
                                          dma::DMAPeripheral::USART1_RX,
                                          dma::DMAPeripheral::USART1_TX);
pub static mut USART2: USART = USART::new(USART_BASE_ADDRS[2],
                                          pm::PBAClock::USART2,
                                          nvic::NvicIdx::USART2,
                                          dma::DMAPeripheral::USART2_RX,
                                          dma::DMAPeripheral::USART2_TX);
pub static mut USART3: USART = USART::new(USART_BASE_ADDRS[3],
                                          pm::PBAClock::USART3,
                                          nvic::NvicIdx::USART3,
                                          dma::DMAPeripheral::USART3_RX,
                                          dma::DMAPeripheral::USART3_TX);

impl USART {
    const fn new(base_addr: *mut USARTRegisters,
                 clock: pm::PBAClock,
                 nvic: nvic::NvicIdx,
                 rx_dma_peripheral: dma::DMAPeripheral,
                 tx_dma_peripheral: dma::DMAPeripheral)
                 -> USART {
        USART {
            registers: base_addr,
            clock: pm::Clock::PBA(clock),
            nvic: nvic,

            usart_rx_state: Cell::new(USARTStateRX::Idle),
            usart_tx_state: Cell::new(USARTStateTX::Idle),

            // these get defined later by `chip.rs`
            rx_dma: TakeCell::empty(),
            rx_dma_peripheral: rx_dma_peripheral,
            rx_len: Cell::new(0),
            tx_dma: TakeCell::empty(),
            tx_dma_peripheral: tx_dma_peripheral,
            tx_len: Cell::new(0),

            // this gets defined later by `main.rs`
            client: TakeCell::empty(),
        }
    }

    pub fn set_client(&self, client: &'static hil::uart::Client) {
        self.client.replace(client);
    }

    pub fn set_dma(&self, rx_dma: &'static dma::DMAChannel, tx_dma: &'static dma::DMAChannel) {
        self.rx_dma.replace(rx_dma);
        self.tx_dma.replace(tx_dma);
    }

<<<<<<< HEAD
    fn set_baud_rate(&self, baud_rate: u32) {
        let system_frequency = 48000000;
        let cd = system_frequency / (8 * baud_rate);
        let regs: &mut Registers = unsafe { mem::transmute(self.regs) };
        write_volatile(&mut regs.brgr, cd);
=======
    pub fn enable_rx(&self) {
        let regs: &mut USARTRegisters = unsafe { mem::transmute(self.registers) };
        let cr_val = 0x00000000 | (1 << 4); // RXEN
        regs.cr.set(cr_val);
>>>>>>> dd172bc4
    }

    pub fn enable_tx(&self) {
        let regs: &mut USARTRegisters = unsafe { mem::transmute(self.registers) };
        let cr_val = 0x00000000 | (1 << 6); // TXEN
        regs.cr.set(cr_val);
    }

    pub fn disable_rx(&self) {
        let regs: &mut USARTRegisters = unsafe { mem::transmute(self.registers) };
        let cr_val = 0x00000000 | (1 << 5); // RXDIS
        regs.cr.set(cr_val);

        self.usart_rx_state.set(USARTStateRX::Idle);
    }

    pub fn disable_tx(&self) {
        let regs: &mut USARTRegisters = unsafe { mem::transmute(self.registers) };
        let cr_val = 0x00000000 | (1 << 7); // TXDIS
        regs.cr.set(cr_val);

        self.usart_tx_state.set(USARTStateTX::Idle);
    }

    pub fn abort_rx(&self, error: hil::uart::Error) {
        if self.usart_rx_state.get() == USARTStateRX::DMA_Receiving {
            self.disable_rx();
            self.disable_rx_interrupts();

            // get buffer
            let mut length = 0;
            let buffer = self.rx_dma.map_or(None, |rx_dma| {
                length = self.rx_len.get() - rx_dma.transfer_counter();
                let buf = rx_dma.abort_xfer();
                rx_dma.disable();
                buf
            });

            // alert client
            self.client.map(|c| {
                buffer.map(|buf| {
                    c.receive_complete(buf, length, error);
                });
            });
            self.rx_len.set(0);
            self.usart_rx_state.set(USARTStateRX::Idle);
        }
    }

    pub fn abort_tx(&self, error: hil::uart::Error) {
        if self.usart_tx_state.get() == USARTStateTX::DMA_Transmitting {
            self.disable_tx();
            self.disable_tx_interrupts();

            // get buffer
            let mut length = 0;
            let buffer = self.tx_dma.map_or(None, |tx_dma| {
                length = self.tx_len.get() - tx_dma.transfer_counter();
                let buf = tx_dma.abort_xfer();
                tx_dma.disable();
                buf
            });

            // alert client
            self.client.map(|c| {
                buffer.map(|buf| {
                    c.receive_complete(buf, length, error);
                });
            });
            self.tx_len.set(0);
            self.usart_tx_state.set(USARTStateTX::Idle);
        }
    }

    pub fn enable_rx_error_interrupts(&self) {
        self.enable_nvic();
        let regs: &mut USARTRegisters = unsafe { mem::transmute(self.registers) };
        let ier_val = 0x00000000 |
            (1 <<  7) | // PARE
            (1 <<  6) | // FRAME
            (1 <<  5);  // OVRE
        regs.ier.set(ier_val);
    }

    pub fn disable_rx_interrupts(&self) {
        let regs: &mut USARTRegisters = unsafe { mem::transmute(self.registers) };
        let idr_val = 0x00000000 |
            (1 << 12) | // RXBUFF
            (1 <<  8) | // TIMEOUT
            (1 <<  7) | // PARE
            (1 <<  6) | // FRAME
            (1 <<  5) | // OVRE
            (1 << 1);   // RXRDY
        regs.idr.set(idr_val);

        // XXX: disable nvic if no interrupts are enabled
    }

    pub fn disable_tx_interrupts(&self) {
        let regs: &mut USARTRegisters = unsafe { mem::transmute(self.registers) };
        let idr_val = 0x00000000 |
            (1 << 9) | // TXEMPTY
            (1 << 1);  // TXREADY
        regs.idr.set(idr_val);

        // XXX: disable nvic if no interrupts are enabled
    }

    pub fn disable_interrupts(&self) {
        self.disable_nvic();
        self.disable_rx_interrupts();
        self.disable_tx_interrupts();
    }

    pub fn reset(&self) {
        let regs: &mut USARTRegisters = unsafe { mem::transmute(self.registers) };

        // reset status bits, transmitter, and receiver
        let cr_val = 0x00000000 |
            (1 << 8) | // RSTSTA
            (1 << 3) | // RSTTX
            (1 <<2);   // RSTRX
        regs.cr.set(cr_val);

        self.abort_rx(hil::uart::Error::ResetError);
        self.abort_tx(hil::uart::Error::ResetError);
    }

    pub fn handle_interrupt(&self) {
        let regs: &mut USARTRegisters = unsafe { mem::transmute(self.registers) };
        let status = regs.csr.get();

        if status & (1 << 12) != 0 {
            // DO NOTHING. Why are we here!?

        } else if status & (1 << 8) != 0 {
            // TIMEOUT
            self.disable_rx_timeout();
            self.abort_rx(hil::uart::Error::CommandComplete);

        } else if status & (1 << 7) != 0 {
            // PARE
            self.abort_rx(hil::uart::Error::ParityError);

        } else if status & (1 << 6) != 0 {
            // FRAME
            self.abort_rx(hil::uart::Error::FramingError);

        } else if status & (1 << 5) != 0 {
            // OVRE
            self.abort_rx(hil::uart::Error::OverrunError);

        } else {
            if status != 0x0 {
                // XXX: I end up getting interrupt calls with no bits set in the status register
                //  not sure why. Ignoring them for now
                panic!("unhandled interrupt. Status: 0x{:x}, IMR: 0x{:x}\n States RX: {} TX: {}",
                       status,
                       regs.imr.get(),
                       self.usart_rx_state.get() as u32,
                       self.usart_tx_state.get() as u32);
            }
        }

        // reset status registers
        regs.cr.set(1 << 8); // RSTSTA
    }

    fn enable_clock(&self) {
        unsafe {
            pm::enable_clock(self.clock);
        }
    }

    fn enable_nvic(&self) {
        unsafe {
            nvic::enable(self.nvic);
        }
    }

    fn disable_nvic(&self) {
        unsafe {
            nvic::disable(self.nvic);
        }
    }

    fn set_mode(&self, mode: u32) {
        let regs: &mut USARTRegisters = unsafe { mem::transmute(self.registers) };
        regs.mr.set(mode);
    }

    fn set_baud_rate_divider(&self, clock_divider: u16) {
        let regs: &mut USARTRegisters = unsafe { mem::transmute(self.registers) };
        let brgr_val: u32 = 0x00000000 | clock_divider as u32;
        regs.brgr.set(brgr_val);
    }

    fn set_tx_timeguard(&self, timeguard: u8) {
        let regs: &mut USARTRegisters = unsafe { mem::transmute(self.registers) };
        let ttgr_val: u32 = 0x00000000 | timeguard as u32;
        regs.ttgr.set(ttgr_val);
    }

    fn enable_rx_timeout(&self, timeout: u8) {
        let regs: &mut USARTRegisters = unsafe { mem::transmute(self.registers) };
        let rtor_val: u32 = 0x00000000 | timeout as u32;
        regs.rtor.set(rtor_val);

        // enable timeout interrupt
        regs.ier.set((1 << 8)); // TIMEOUT
        self.enable_nvic();

        // start timeout
        regs.cr.set((1 << 11)); // STTTO
    }

    fn disable_rx_timeout(&self) {
        let regs: &mut USARTRegisters = unsafe { mem::transmute(self.registers) };
        regs.rtor.set(0);

        // enable timeout interrupt
        regs.idr.set((1 << 8)); // TIMEOUT
    }

    fn enable_rx_terminator(&self, terminator: u8) {
        let regs: &mut USARTRegisters = unsafe { mem::transmute(self.registers) };
        // XXX: implement me
        panic!("didn't write terminator stuff yet");
    }

    fn disable_rx_terminator(&self) {
        let regs: &mut USARTRegisters = unsafe { mem::transmute(self.registers) };
        // XXX: implement me
        panic!("didn't write terminator stuff yet");
    }

    // for use by panic in io.rs
    pub fn send_byte(&self, byte: u8) {
        let regs: &mut USARTRegisters = unsafe { mem::transmute(self.registers) };
        let thr_val: u32 = 0x00000000 | byte as u32;
        regs.thr.set(thr_val);
    }

    // for use by panic in io.rs
    pub fn tx_ready(&self) -> bool {
        let regs: &mut USARTRegisters = unsafe { mem::transmute(self.registers) };
        let csr_val: u32 = regs.csr.get();
        let mut ret_val = false;
        if (csr_val & (1 << 1)) == (1 << 1) {
            // tx is ready
            ret_val = true;
        }
        ret_val
    }
}

impl dma::DMAClient for USART {
    fn xfer_done(&self, pid: dma::DMAPeripheral) {
        // determine if it was an RX or TX transfer
        if pid == self.rx_dma_peripheral {

            // RX transfer was completed

            // disable RX and RX interrupts
            self.disable_rx();
            self.disable_rx_interrupts();
            self.usart_rx_state.set(USARTStateRX::Idle);

            // get buffer
            let buffer = self.rx_dma.map_or(None, |rx_dma| {
                let buf = rx_dma.abort_xfer();
                rx_dma.disable();
                buf
            });

            // alert client
            self.client.map(|c| {
                buffer.map(|buf| {
                    let length = self.rx_len.get();
                    c.receive_complete(buf, length, hil::uart::Error::CommandComplete);
                });
            });
            self.rx_len.set(0);

        } else if pid == self.tx_dma_peripheral {

            // TX transfer was completed

            // note that the DMA has finished but TX cannot be disabled yet
            self.usart_tx_state.set(USARTStateTX::Transfer_Completing);
            // self.enable_tx_complete_interrupt();

            // get buffer
            let buffer = self.tx_dma.map_or(None, |tx_dma| {
                let buf = tx_dma.abort_xfer();
                tx_dma.disable();
                buf
            });

            // alert client
            self.client.map(|c| {
                buffer.map(|buf| c.transmit_complete(buf, hil::uart::Error::CommandComplete));
            });
            self.tx_len.set(0);
        }
    }
}

/// Implementation of kernel::hil::UART
impl hil::uart::UART for USART {
    fn init(&self, params: hil::uart::UARTParams) {
        // enable USART clock
        //  must do this before writing any registers
        self.enable_clock();

        // disable interrupts
        self.disable_interrupts();

        // stop any TX and RX and clear status
        self.reset();

        // set USART mode register
        let mut mode = 0x00000000;
        mode |= 0x1 << 19;  //OVER: oversample at 8 times baud rate
        mode |= 0x3 << 6;  //CHRL: 8-bit characters
        mode |= 0x0 << 4;  //USCLKS: select CLK_USART

        match params.stop_bits {
            hil::uart::StopBits::One => mode |= 0x0 << 12,   //NBSTOP: 1 stop bit
            hil::uart::StopBits::Two => mode |= 0x2 << 12,   //NBSTOP: 2 stop bits
        };

        match params.parity {
            hil::uart::Parity::None => mode |= 0x4 << 9,    //PAR: no parity
            hil::uart::Parity::Odd => mode |= 0x1 << 9,    //PAR: odd parity
            hil::uart::Parity::Even => mode |= 0x0 << 9,    //PAR: even parity
        };

        if params.hw_flow_control {
            mode |= 0x2 << 0;   //MODE: hardware handshaking
        } else {
            mode |= 0x0 << 0;   //MODE: normal
        }

        self.set_mode(mode);

        // set baud rate
        // NOTE: dependent on oversampling rate
        // XXX: how do you determine the current clock frequency?
        let clock_divider = 48000000 / (8 * params.baud_rate);
        self.set_baud_rate_divider(clock_divider as u16);
    }

    fn transmit(&self, tx_data: &'static mut [u8], tx_len: usize) {

        // quit current transmission if any
        self.abort_tx(hil::uart::Error::RepeatCallError);

        // enable TX
        self.enable_tx();
        self.usart_tx_state.set(USARTStateTX::DMA_Transmitting);

        // set up dma transfer and start transmission
        self.tx_dma.map(move |dma| {
            dma.enable();
            dma.do_xfer(self.tx_dma_peripheral, tx_data, tx_len);
            self.tx_len.set(tx_len);
        });
    }

    fn receive(&self, rx_buffer: &'static mut [u8], rx_len: usize) {

        // quit current reception if any
        self.abort_rx(hil::uart::Error::RepeatCallError);

        // truncate rx_len if necessary
        let mut length = rx_len;
        if rx_len > rx_buffer.len() {
            length = rx_buffer.len();
        }

        // enable RX
        self.enable_rx();
        self.enable_rx_error_interrupts();
        self.usart_rx_state.set(USARTStateRX::DMA_Receiving);

        // set up dma transfer and start reception
        self.rx_dma.map(move |dma| {
            dma.enable();
            dma.do_xfer(self.rx_dma_peripheral, rx_buffer, length);
            self.rx_len.set(rx_len);
        });
    }

    fn receive_automatic(&self, rx_buffer: &'static mut [u8], interbyte_timeout: u8) {

        // quit current reception if any
        self.abort_rx(hil::uart::Error::RepeatCallError);

        // enable receive timeout
        self.enable_rx_timeout(interbyte_timeout);

        // enable RX
        self.enable_rx();
        self.enable_rx_error_interrupts();
        self.usart_rx_state.set(USARTStateRX::DMA_Receiving);

        // set up dma transfer and start reception
        self.rx_dma.map(move |dma| {
            dma.enable();
            let length = rx_buffer.len();
            dma.do_xfer(self.rx_dma_peripheral, rx_buffer, length);
            self.rx_len.set(length);
        });
    }

    fn receive_until_terminator(&self, rx_buffer: &'static mut [u8], terminator: u8) {

        // quit current reception if any
        self.abort_rx(hil::uart::Error::RepeatCallError);

        // enable receive terminator
        self.enable_rx_terminator(terminator);

        // enable RX
        self.enable_rx();
        self.enable_rx_error_interrupts();
        self.usart_rx_state.set(USARTStateRX::DMA_Receiving);

        // set up dma transfer and start reception
        self.rx_dma.map(move |dma| {
            dma.enable();
            let length = rx_buffer.len();
            dma.do_xfer(self.rx_dma_peripheral, rx_buffer, length);
            self.rx_len.set(length);
        });
    }
}

// Register interrupt handlers
interrupt_handler!(usart0_handler, USART0);
interrupt_handler!(usart1_handler, USART1);
interrupt_handler!(usart2_handler, USART2);
interrupt_handler!(usart3_handler, USART3);<|MERGE_RESOLUTION|>--- conflicted
+++ resolved
@@ -136,18 +136,10 @@
         self.tx_dma.replace(tx_dma);
     }
 
-<<<<<<< HEAD
-    fn set_baud_rate(&self, baud_rate: u32) {
-        let system_frequency = 48000000;
-        let cd = system_frequency / (8 * baud_rate);
-        let regs: &mut Registers = unsafe { mem::transmute(self.regs) };
-        write_volatile(&mut regs.brgr, cd);
-=======
     pub fn enable_rx(&self) {
         let regs: &mut USARTRegisters = unsafe { mem::transmute(self.registers) };
         let cr_val = 0x00000000 | (1 << 4); // RXEN
         regs.cr.set(cr_val);
->>>>>>> dd172bc4
     }
 
     pub fn enable_tx(&self) {
